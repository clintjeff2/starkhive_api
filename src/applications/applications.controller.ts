--- conflicted
+++ resolved
@@ -1,8 +1,4 @@
-<<<<<<< HEAD
 import { Body, Controller, Post, Request, UseGuards, ConflictException, Get, Param, ParseIntPipe, Req } from '@nestjs/common';
-=======
-import { Body, Controller, Post, Request, UseGuards, ConflictException, Get } from '@nestjs/common';
->>>>>>> 127c6008
 import { ApplicationsService } from './applications.service';
 import { ApplyJobDto } from './dto/apply-job.dto';
 import { JwtAuthGuard } from '../auth/guards/jwt.strategy';
@@ -46,7 +42,6 @@
       status: app.status,
     }));
   }
-<<<<<<< HEAD
 
   @Get('job/:jobId')
 @UseGuards(JwtAuthGuard)
@@ -57,7 +52,4 @@
   const recruiterId = req.user.id;
   return this.applicationsService.findApplicationsByJobId(jobId, recruiterId);
 }
-
-=======
->>>>>>> 127c6008
 }