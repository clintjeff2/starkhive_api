import { Module } from '@nestjs/common';
import { TypeOrmModule } from '@nestjs/typeorm';
import { AuthService } from './auth.service';
import { AuthController } from './auth.controller';
import { User } from './entities/user.entity';
import { HashingProvider } from './providers/hashingProvider';
import { BcryptProvider } from './providers/bcrypt';
import { PasswordReset } from './entities/password-reset.entity';
import { JwtModule } from '@nestjs/jwt';
import { ConfigModule, ConfigService } from '@nestjs/config';
import { MailService } from '../mail/mail.service';
import { LogInProvider } from './providers/loginProvider';
import { GenerateTokensProvider } from './providers/generateTokensProvider';
import { Portfolio } from './entities/portfolio.entity';
<<<<<<< HEAD
import { JwtStrategy } from './strategies/jwt.strategy';
import { JwtRefreshStrategy } from './strategies/jwt-refresh.strategy';
import { APP_GUARD } from '@nestjs/core';
import { JwtAuthGuard } from './guards/jwt-auth.guard';
=======
import { EmailToken } from './entities/email-token.entity';
import { Team } from './entities/team.entity';
import { TeamMember } from './entities/team-member.entity';
import { TeamActivity } from './entities/team-activity.entity';
import { TeamService } from './services/team.service';
import { MailModule } from 'src/mail/mail.module';
import { ApiKey } from './entities/api-key.entity';
import { ApiKeyService } from './services/api-key.service';
import { ApiKeyGuard } from './guards/api-key.guard';
import { ApiKeyController } from './controllers/api-key.controller';
import { PerformanceService } from './performance.service';
import { Application } from 'src/applications/entities/application.entity';
import { Job } from 'src/jobs/entities/job.entity';
import { SkillVerification } from './entities/skills-verification.entity';
>>>>>>> 05e7c3ed

@Module({
  imports: [
    MailModule,
    ConfigModule.forRoot(),
    TypeOrmModule.forFeature([
      User,
      PasswordReset,
      Portfolio,
      EmailToken,
      Team,
      Job,
      TeamMember,
      TeamActivity,
      Application,
      ApiKey,
      SkillVerification,
    ]),
    JwtModule.registerAsync({
      imports: [ConfigModule],
      inject: [ConfigService],
      useFactory: async (configService: ConfigService) => {
        const secret = configService.get<string>('JWT_SECRET');
        const refreshSecret = configService.get<string>('JWT_REFRESH_SECRET');
        
        if (!secret) {
          throw new Error('JWT_SECRET environment variable is required');
        }
        if (!refreshSecret) {
          throw new Error('JWT_REFRESH_SECRET environment variable is required');
        }
        
        return {
          secret,
          signOptions: { expiresIn: '15m' },
        };
      },
      global: true,
    }),
  ],
  controllers: [AuthController, ApiKeyController],
  providers: [
    AuthService,
    TeamService,
    PerformanceService,
    LogInProvider,
    GenerateTokensProvider,
    MailService,
<<<<<<< HEAD
    JwtStrategy,
    JwtRefreshStrategy,
    {
      provide: APP_GUARD,
      useClass: JwtAuthGuard,
    },
=======
    ApiKeyService,
    ApiKeyGuard,
>>>>>>> 05e7c3ed
    {
      provide: HashingProvider,
      useClass: BcryptProvider,
    },
  ],
<<<<<<< HEAD
  controllers: [AuthController],
  exports: [
    AuthService,
    TypeOrmModule,
    JwtModule,
    JwtStrategy,
    JwtRefreshStrategy,
    JwtAuthGuard,
=======
  exports: [
    AuthService,
    TeamService,
    PerformanceService,
    TypeOrmModule,
>>>>>>> 05e7c3ed
    HashingProvider,
    MailService,
    GenerateTokensProvider,
  ],
})
export class AuthModule {}<|MERGE_RESOLUTION|>--- conflicted
+++ resolved
@@ -8,22 +8,19 @@
 import { PasswordReset } from './entities/password-reset.entity';
 import { JwtModule } from '@nestjs/jwt';
 import { ConfigModule, ConfigService } from '@nestjs/config';
-import { MailService } from '../mail/mail.service';
+import { MailModule } from 'src/mail/mail.module';
 import { LogInProvider } from './providers/loginProvider';
 import { GenerateTokensProvider } from './providers/generateTokensProvider';
 import { Portfolio } from './entities/portfolio.entity';
-<<<<<<< HEAD
 import { JwtStrategy } from './strategies/jwt.strategy';
 import { JwtRefreshStrategy } from './strategies/jwt-refresh.strategy';
 import { APP_GUARD } from '@nestjs/core';
 import { JwtAuthGuard } from './guards/jwt-auth.guard';
-=======
 import { EmailToken } from './entities/email-token.entity';
 import { Team } from './entities/team.entity';
 import { TeamMember } from './entities/team-member.entity';
 import { TeamActivity } from './entities/team-activity.entity';
 import { TeamService } from './services/team.service';
-import { MailModule } from 'src/mail/mail.module';
 import { ApiKey } from './entities/api-key.entity';
 import { ApiKeyService } from './services/api-key.service';
 import { ApiKeyGuard } from './guards/api-key.guard';
@@ -32,7 +29,6 @@
 import { Application } from 'src/applications/entities/application.entity';
 import { Job } from 'src/jobs/entities/job.entity';
 import { SkillVerification } from './entities/skills-verification.entity';
->>>>>>> 05e7c3ed
 
 @Module({
   imports: [
@@ -80,41 +76,29 @@
     PerformanceService,
     LogInProvider,
     GenerateTokensProvider,
-    MailService,
-<<<<<<< HEAD
+    {
+      provide: HashingProvider,
+      useClass: BcryptProvider,
+    },
     JwtStrategy,
     JwtRefreshStrategy,
     {
       provide: APP_GUARD,
       useClass: JwtAuthGuard,
     },
-=======
     ApiKeyService,
     ApiKeyGuard,
->>>>>>> 05e7c3ed
-    {
-      provide: HashingProvider,
-      useClass: BcryptProvider,
-    },
   ],
-<<<<<<< HEAD
-  controllers: [AuthController],
   exports: [
     AuthService,
+    TeamService,
+    PerformanceService,
     TypeOrmModule,
     JwtModule,
     JwtStrategy,
     JwtRefreshStrategy,
     JwtAuthGuard,
-=======
-  exports: [
-    AuthService,
-    TeamService,
-    PerformanceService,
-    TypeOrmModule,
->>>>>>> 05e7c3ed
     HashingProvider,
-    MailService,
     GenerateTokensProvider,
   ],
 })
