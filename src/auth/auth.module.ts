import { Module } from '@nestjs/common';
import { TypeOrmModule } from '@nestjs/typeorm';
import { AuthService } from './auth.service';
import { AuthController } from './auth.controller';
import { User } from './entities/user.entity';
import { HashingProvider } from './providers/hashingProvider';
import { BcryptProvider } from './providers/bcrypt';
import { PasswordReset } from './entities/password-reset.entity';
import { JwtModule, JwtService } from '@nestjs/jwt';
import { ConfigModule, ConfigService } from '@nestjs/config';
import { MailService } from '../mail/mail.service';
import { LogInProvider } from './providers/loginProvider';
import { GenerateTokensProvider } from './providers/generateTokensProvider';
import { Portfolio } from './entities/portfolio.entity';
import { EmailToken } from './entities/email-token.entity';
import { Team } from './entities/team.entity';
import { TeamMember } from './entities/team-member.entity';
import { TeamActivity } from './entities/team-activity.entity';
import { TeamService } from './services/team.service';
<<<<<<< HEAD

@Module({
  imports: [
=======
import { MailModule } from 'src/mail/mail.module';
import { ApiKey } from './entities/api-key.entity';
import { ApiKeyService } from './services/api-key.service';
import { ApiKeyGuard } from './guards/api-key.guard';
import { ApiKeyController } from './controllers/api-key.controller';

@Module({
  imports: [
    MailModule,
    ConfigModule.forRoot(),
>>>>>>> 8355457d
    TypeOrmModule.forFeature([
      User,
      PasswordReset,
      Portfolio,
      EmailToken,
      Team,
      TeamMember,
      TeamActivity,
<<<<<<< HEAD
=======
      ApiKey,
>>>>>>> 8355457d
    ]),
    JwtModule.registerAsync({
      imports: [ConfigModule],
      inject: [ConfigService],
<<<<<<< HEAD
      useFactory: (configService: ConfigService) => {
=======
      useFactory: async (configService: ConfigService) => {
>>>>>>> 8355457d
        const secret = configService.get<string>('JWT_SECRET');
        if (!secret) {
          throw new Error('JWT_SECRET environment variable is required');
        }
        return {
          secret,
          signOptions: { expiresIn: '1h' },
        };
      },
      global: true,
    }),
  ],
  controllers: [AuthController, ApiKeyController],
  providers: [
    AuthService,
    TeamService,
    LogInProvider,
    GenerateTokensProvider,
    JwtService,
    MailService,
    ApiKeyService,
    ApiKeyGuard,
    {
      provide: HashingProvider,
      useClass: BcryptProvider,
    },
  ],
<<<<<<< HEAD
  controllers: [AuthController],
=======
>>>>>>> 8355457d
  exports: [
    AuthService,
    TeamService,
    TypeOrmModule,
    HashingProvider,
    MailService,
    JwtService,
    GenerateTokensProvider,
  ],
})
export class AuthModule {}<|MERGE_RESOLUTION|>--- conflicted
+++ resolved
@@ -17,11 +17,6 @@
 import { TeamMember } from './entities/team-member.entity';
 import { TeamActivity } from './entities/team-activity.entity';
 import { TeamService } from './services/team.service';
-<<<<<<< HEAD
-
-@Module({
-  imports: [
-=======
 import { MailModule } from 'src/mail/mail.module';
 import { ApiKey } from './entities/api-key.entity';
 import { ApiKeyService } from './services/api-key.service';
@@ -32,7 +27,6 @@
   imports: [
     MailModule,
     ConfigModule.forRoot(),
->>>>>>> 8355457d
     TypeOrmModule.forFeature([
       User,
       PasswordReset,
@@ -41,19 +35,12 @@
       Team,
       TeamMember,
       TeamActivity,
-<<<<<<< HEAD
-=======
       ApiKey,
->>>>>>> 8355457d
     ]),
     JwtModule.registerAsync({
       imports: [ConfigModule],
       inject: [ConfigService],
-<<<<<<< HEAD
-      useFactory: (configService: ConfigService) => {
-=======
       useFactory: async (configService: ConfigService) => {
->>>>>>> 8355457d
         const secret = configService.get<string>('JWT_SECRET');
         if (!secret) {
           throw new Error('JWT_SECRET environment variable is required');
@@ -81,10 +68,6 @@
       useClass: BcryptProvider,
     },
   ],
-<<<<<<< HEAD
-  controllers: [AuthController],
-=======
->>>>>>> 8355457d
   exports: [
     AuthService,
     TeamService,
