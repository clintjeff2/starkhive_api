--- conflicted
+++ resolved
@@ -1,9 +1,5 @@
-<<<<<<< HEAD
-import { Injectable } from '@nestjs/common';
-=======
 import { Injectable, UnauthorizedException, BadRequestException } from '@nestjs/common';
 import { UserRole } from './enums/userRole.enum';
->>>>>>> 8e01228b
 import { InjectRepository } from '@nestjs/typeorm';
 import { Repository } from 'typeorm';
 import { User } from './entities/user.entity';
@@ -14,8 +10,6 @@
 
 @Injectable()
 export class AuthService {
-<<<<<<< HEAD
-=======
   /**
    * Promote a user to admin. Only super admins can perform this action.
    * @param requesterId - ID of the user making the request
@@ -41,8 +35,7 @@
   // TODO: Move allowedMimeTypes and maxFileSize to configuration
   private allowedMimeTypes: string[];
   private maxFileSize: number;
-  
->>>>>>> 8e01228b
+ 
   constructor(
     @InjectRepository(User)
     private readonly userRepository: Repository<User>,
