--- conflicted
+++ resolved
@@ -1,9 +1,5 @@
-<<<<<<< HEAD
-import { Injectable, UnauthorizedException, BadRequestException, NotImplementedException, Inject, Optional } from '@nestjs/common';
-=======
 import { Injectable, UnauthorizedException, BadRequestException } from '@nestjs/common';
 import { UserRole } from './enums/userRole.enum';
->>>>>>> 8e01228b
 import { InjectRepository } from '@nestjs/typeorm';
 import { Repository } from 'typeorm';
 import { User } from './entities/user.entity';
@@ -22,8 +18,6 @@
 
 @Injectable()
 export class AuthService {
-<<<<<<< HEAD
-=======
   /**
    * Promote a user to admin. Only super admins can perform this action.
    * @param requesterId - ID of the user making the request
@@ -51,22 +45,21 @@
   private maxFileSize: number;
   
   constructor(
-  private readonly mailService: MailService,
-  @InjectRepository(User)
-  private readonly userRepository: Repository<User>,
-  @InjectRepository(Portfolio)
-  private readonly portfolioRepository: Repository<Portfolio>,
-  private readonly jwtService: JwtService,
-  private readonly usersService: UserService,
-  @InjectRepository(PasswordReset)
-  private readonly passwordResetRepository: Repository<PasswordReset>,
-  private readonly configService: ConfigService,
+    private readonly mailService: MailService,
+    @InjectRepository(User)
+    private readonly userRepository: Repository<User>,
+    @InjectRepository(Portfolio)
+    private readonly portfolioRepository: Repository<Portfolio>,
+    private readonly jwtService: JwtService,
+    private readonly usersService: UserService,
+    @InjectRepository(PasswordReset)
+    private readonly passwordResetRepository: Repository<PasswordReset>,
+    private readonly configService: ConfigService,
   ) {
-  this.allowedMimeTypes = this.configService.get<string[]>('portfolio.allowedMimeTypes', ['image/jpeg', 'image/png', 'application/pdf']);
-  this.maxFileSize = this.configService.get<number>('portfolio.maxFileSize', 5 * 1024 * 1024);
+    this.allowedMimeTypes = this.configService.get<string[]>('portfolio.allowedMimeTypes', ['image/jpeg', 'image/png', 'application/pdf']);
+    this.maxFileSize = this.configService.get<number>('portfolio.maxFileSize', 5 * 1024 * 1024);
   }
 
->>>>>>> 8e01228b
   async register(registerDto: RegisterDto): Promise<Omit<User, 'password'>> {
     const { email, password, role } = registerDto;
     const existing = await this.userRepository.findOne({ where: { email } });
@@ -87,13 +80,8 @@
     const payload = {
       sub: user.id,
       email: user.email,
-      role: user.role,
+      role: user.role
     };
     return this.jwtService.sign(payload);
   }
-
-  public async sendPasswordResetEmail(email: string): Promise<void> {
-    const user = await this.usersService.findByEmail(email);
-
-  }
 }