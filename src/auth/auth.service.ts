import { Injectable, UnauthorizedException, BadRequestException, NotImplementedException, Inject, Optional } from '@nestjs/common';
import { InjectRepository } from '@nestjs/typeorm';
import { Repository } from 'typeorm';
import { User } from './entities/user.entity';
import { Portfolio } from './entities/portfolio.entity';
import * as bcrypt from 'bcryptjs';
import { RegisterDto } from './dto/register-user.dto';
import { LoginDto } from './dto/login-user.dto';
import { CreatePortfolioDto } from './dto/create-portfolio.dto';
import { JwtService } from '@nestjs/jwt';
import * as crypto from 'crypto';
import { addMinutes } from 'date-fns';
import { UserService } from 'src/user/user.service';
import { PasswordReset } from './entities/password-reset.entity';
import { MailService } from '../mail/mail.service';
import { ConfigService } from '@nestjs/config';

@Injectable()
export class AuthService {
<<<<<<< HEAD
  constructor(
    @InjectRepository(User)
    private readonly userRepository: Repository<User>,
    private readonly jwtService: JwtService,
    private readonly usersService: UserService,
    @InjectRepository(PasswordReset)
    private readonly passwordResetRepository: Repository<PasswordReset>,
    @Optional() @Inject('MAIL_SERVICE') public mailService?: any,
  ) {}
=======
  // TODO: Move allowedMimeTypes and maxFileSize to configuration
  private allowedMimeTypes: string[];
  private maxFileSize: number;
  
  constructor(
  private readonly mailService: MailService,
  @InjectRepository(User)
  private readonly userRepository: Repository<User>,
  @InjectRepository(Portfolio)
  private readonly portfolioRepository: Repository<Portfolio>,
  private readonly jwtService: JwtService,
  private readonly usersService: UserService,
  @InjectRepository(PasswordReset)
  private readonly passwordResetRepository: Repository<PasswordReset>,
  private readonly configService: ConfigService,
  ) {
  this.allowedMimeTypes = this.configService.get<string[]>('portfolio.allowedMimeTypes', ['image/jpeg', 'image/png', 'application/pdf']);
  this.maxFileSize = this.configService.get<number>('portfolio.maxFileSize', 5 * 1024 * 1024);
  }
>>>>>>> acf0383d

  async register(registerDto: RegisterDto): Promise<Omit<User, 'password'>> {
    const { email, password, role } = registerDto;
    const existing = await this.userRepository.findOne({ where: { email } });
    if (existing) throw new Error('Email already exists');
    const hashed = await bcrypt.hash(password, 10);
    const user = this.userRepository.create({ email, password: hashed, role });
    const saved = await this.userRepository.save(user);
    const { password: _, ...safeUser } = saved;
    return safeUser;
  }

  async login(loginDto: LoginDto): Promise<string> {
    const { email, password } = loginDto;
    const user = await this.userRepository.findOneBy({ email: email });
    if (!user || !(await bcrypt.compare(password, user.password))) {
      throw new UnauthorizedException('Invalid email or password');
    }
    const payload = {
      sub: user.id,
      email: user.email,
      role: user.role,
    };
    return this.jwtService.sign(payload);
  }

  public async sendPasswordResetEmail(email: string): Promise<void> {
    const user = await this.usersService.findByEmail(email);
<<<<<<< HEAD
    if (!user || typeof user !== 'object') return; // don't reveal user existence
    const typedUser = user as User;

    const token = crypto.randomBytes(32).toString('hex');
    const expiresAt = addMinutes(new Date(), 15);

    const reset = this.passwordResetRepository.create({ user: typedUser, token, expiresAt });
    await this.passwordResetRepository.save(reset);

    const resetLink = `https://your-app.com/reset-password?token=${token}`;

    await this.mailService?.sendEmail({
      to: typedUser.email,
      subject: 'Password Reset Request',
      body: `Click the link to reset your password: ${resetLink}`,
    });
  }

  async resetPassword(token: string, newPassword: string): Promise<void> {
    const reset = await this.passwordResetRepository.findOne({
      where: { token },
      relations: ['user'],
    });

    if (!reset || reset.expiresAt < new Date()) {
      throw new BadRequestException('Invalid or expired reset token');
    }

    const hashedPassword = await bcrypt.hash(newPassword, 10);
    reset.user.password = hashedPassword;

    // await this.usersService.update(reset.user.id, reset.user); // or userRepository.save
    await this.passwordResetRepository.delete({ id: reset.id });
  }

  async getAdminAnalytics() {
    throw new NotImplementedException('getAdminAnalytics not implemented yet.');
=======
    if (!user) return; // don't reveal user existence
    const token = crypto.randomBytes(32).toString('hex');
    const expiresAt = addMinutes(new Date(), 15);
    const reset = this.passwordResetRepository.create({ user: user, token, expiresAt });
    await this.passwordResetRepository.save(reset);
    const resetLink = `https://your-app.com/reset-password?token=${token}`;
    await this.mailService.sendEmail({
      to: user.email,
      subject: 'Password Reset Request',
      body: `Click the link to reset your password: ${resetLink}`,
    });
  }

  async resetPassword(token: string, newPassword: string): Promise<void> {
    const reset = await this.passwordResetRepository.findOne({
      where: { token },
      relations: ['user'],
    });
    if (!reset || reset.expiresAt < new Date()) {
      throw new BadRequestException('Invalid or expired reset token');
    }
    const hashedPassword = await bcrypt.hash(newPassword, 10);
    reset.user.password = hashedPassword;
    await this.userRepository.save(reset.user);
    await this.passwordResetRepository.delete({ id: reset.id });
  }

  // --- Portfolio Methods ---
  async createPortfolio(userId: string, dto: CreatePortfolioDto, file: any): Promise<Portfolio> {
    if (!file) throw new BadRequestException('File is required');
    if (!this.allowedMimeTypes.includes(file.mimetype)) {
      throw new BadRequestException('Invalid file type. Only JPEG, PNG, and PDF are allowed.');
    }
    if (file.size > this.maxFileSize) {
      throw new BadRequestException('File size exceeds the 5MB limit.');
    }
    const user = await this.userRepository.findOne({ where: { id: userId } });
    if (!user) throw new UnauthorizedException('User not found');
    const fileUrl = `/uploads/portfolio/${encodeURIComponent(file.filename)}`;
    const portfolio = this.portfolioRepository.create({
      title: dto.title,
      description: dto.description,
      fileUrl,
      user,
    });
    return this.portfolioRepository.save(portfolio);
  }

  async updatePortfolio(userId: string, portfolioId: string, dto: Partial<CreatePortfolioDto>, file?: any): Promise<Portfolio> {
    const portfolio = await this.portfolioRepository.findOne({ where: { id: portfolioId }, relations: ['user'] });
    if (!portfolio || portfolio.user.id !== userId) {
      throw new UnauthorizedException('Portfolio not found or access denied');
    }
    if (dto.title) portfolio.title = dto.title;
    if (dto.description) portfolio.description = dto.description;
    if (file) {
      if (!this.allowedMimeTypes.includes(file.mimetype)) {
        throw new BadRequestException('Invalid file type. Only JPEG, PNG, and PDF are allowed.');
      }
      if (file.size > this.maxFileSize) {
        throw new BadRequestException('File size exceeds the 5MB limit.');
      }
      portfolio.fileUrl = `/uploads/portfolio/${file.filename}`;
    }
    return this.portfolioRepository.save(portfolio);
  }

  async deletePortfolio(userId: string, portfolioId: string): Promise<void> {
    const portfolio = await this.portfolioRepository.findOne({ where: { id: portfolioId }, relations: ['user'] });
    if (!portfolio || portfolio.user.id !== userId) {
      throw new UnauthorizedException('Portfolio not found or access denied');
    }
    await this.portfolioRepository.remove(portfolio);
  }

  async getUserPortfolios(userId: string): Promise<Portfolio[]> {
    return this.portfolioRepository.find({ where: { user: { id: userId } }, order: { createdAt: 'DESC' } });
>>>>>>> acf0383d
  }
}<|MERGE_RESOLUTION|>--- conflicted
+++ resolved
@@ -17,38 +17,6 @@
 
 @Injectable()
 export class AuthService {
-<<<<<<< HEAD
-  constructor(
-    @InjectRepository(User)
-    private readonly userRepository: Repository<User>,
-    private readonly jwtService: JwtService,
-    private readonly usersService: UserService,
-    @InjectRepository(PasswordReset)
-    private readonly passwordResetRepository: Repository<PasswordReset>,
-    @Optional() @Inject('MAIL_SERVICE') public mailService?: any,
-  ) {}
-=======
-  // TODO: Move allowedMimeTypes and maxFileSize to configuration
-  private allowedMimeTypes: string[];
-  private maxFileSize: number;
-  
-  constructor(
-  private readonly mailService: MailService,
-  @InjectRepository(User)
-  private readonly userRepository: Repository<User>,
-  @InjectRepository(Portfolio)
-  private readonly portfolioRepository: Repository<Portfolio>,
-  private readonly jwtService: JwtService,
-  private readonly usersService: UserService,
-  @InjectRepository(PasswordReset)
-  private readonly passwordResetRepository: Repository<PasswordReset>,
-  private readonly configService: ConfigService,
-  ) {
-  this.allowedMimeTypes = this.configService.get<string[]>('portfolio.allowedMimeTypes', ['image/jpeg', 'image/png', 'application/pdf']);
-  this.maxFileSize = this.configService.get<number>('portfolio.maxFileSize', 5 * 1024 * 1024);
-  }
->>>>>>> acf0383d
-
   async register(registerDto: RegisterDto): Promise<Omit<User, 'password'>> {
     const { email, password, role } = registerDto;
     const existing = await this.userRepository.findOne({ where: { email } });
@@ -76,122 +44,6 @@
 
   public async sendPasswordResetEmail(email: string): Promise<void> {
     const user = await this.usersService.findByEmail(email);
-<<<<<<< HEAD
-    if (!user || typeof user !== 'object') return; // don't reveal user existence
-    const typedUser = user as User;
 
-    const token = crypto.randomBytes(32).toString('hex');
-    const expiresAt = addMinutes(new Date(), 15);
-
-    const reset = this.passwordResetRepository.create({ user: typedUser, token, expiresAt });
-    await this.passwordResetRepository.save(reset);
-
-    const resetLink = `https://your-app.com/reset-password?token=${token}`;
-
-    await this.mailService?.sendEmail({
-      to: typedUser.email,
-      subject: 'Password Reset Request',
-      body: `Click the link to reset your password: ${resetLink}`,
-    });
-  }
-
-  async resetPassword(token: string, newPassword: string): Promise<void> {
-    const reset = await this.passwordResetRepository.findOne({
-      where: { token },
-      relations: ['user'],
-    });
-
-    if (!reset || reset.expiresAt < new Date()) {
-      throw new BadRequestException('Invalid or expired reset token');
-    }
-
-    const hashedPassword = await bcrypt.hash(newPassword, 10);
-    reset.user.password = hashedPassword;
-
-    // await this.usersService.update(reset.user.id, reset.user); // or userRepository.save
-    await this.passwordResetRepository.delete({ id: reset.id });
-  }
-
-  async getAdminAnalytics() {
-    throw new NotImplementedException('getAdminAnalytics not implemented yet.');
-=======
-    if (!user) return; // don't reveal user existence
-    const token = crypto.randomBytes(32).toString('hex');
-    const expiresAt = addMinutes(new Date(), 15);
-    const reset = this.passwordResetRepository.create({ user: user, token, expiresAt });
-    await this.passwordResetRepository.save(reset);
-    const resetLink = `https://your-app.com/reset-password?token=${token}`;
-    await this.mailService.sendEmail({
-      to: user.email,
-      subject: 'Password Reset Request',
-      body: `Click the link to reset your password: ${resetLink}`,
-    });
-  }
-
-  async resetPassword(token: string, newPassword: string): Promise<void> {
-    const reset = await this.passwordResetRepository.findOne({
-      where: { token },
-      relations: ['user'],
-    });
-    if (!reset || reset.expiresAt < new Date()) {
-      throw new BadRequestException('Invalid or expired reset token');
-    }
-    const hashedPassword = await bcrypt.hash(newPassword, 10);
-    reset.user.password = hashedPassword;
-    await this.userRepository.save(reset.user);
-    await this.passwordResetRepository.delete({ id: reset.id });
-  }
-
-  // --- Portfolio Methods ---
-  async createPortfolio(userId: string, dto: CreatePortfolioDto, file: any): Promise<Portfolio> {
-    if (!file) throw new BadRequestException('File is required');
-    if (!this.allowedMimeTypes.includes(file.mimetype)) {
-      throw new BadRequestException('Invalid file type. Only JPEG, PNG, and PDF are allowed.');
-    }
-    if (file.size > this.maxFileSize) {
-      throw new BadRequestException('File size exceeds the 5MB limit.');
-    }
-    const user = await this.userRepository.findOne({ where: { id: userId } });
-    if (!user) throw new UnauthorizedException('User not found');
-    const fileUrl = `/uploads/portfolio/${encodeURIComponent(file.filename)}`;
-    const portfolio = this.portfolioRepository.create({
-      title: dto.title,
-      description: dto.description,
-      fileUrl,
-      user,
-    });
-    return this.portfolioRepository.save(portfolio);
-  }
-
-  async updatePortfolio(userId: string, portfolioId: string, dto: Partial<CreatePortfolioDto>, file?: any): Promise<Portfolio> {
-    const portfolio = await this.portfolioRepository.findOne({ where: { id: portfolioId }, relations: ['user'] });
-    if (!portfolio || portfolio.user.id !== userId) {
-      throw new UnauthorizedException('Portfolio not found or access denied');
-    }
-    if (dto.title) portfolio.title = dto.title;
-    if (dto.description) portfolio.description = dto.description;
-    if (file) {
-      if (!this.allowedMimeTypes.includes(file.mimetype)) {
-        throw new BadRequestException('Invalid file type. Only JPEG, PNG, and PDF are allowed.');
-      }
-      if (file.size > this.maxFileSize) {
-        throw new BadRequestException('File size exceeds the 5MB limit.');
-      }
-      portfolio.fileUrl = `/uploads/portfolio/${file.filename}`;
-    }
-    return this.portfolioRepository.save(portfolio);
-  }
-
-  async deletePortfolio(userId: string, portfolioId: string): Promise<void> {
-    const portfolio = await this.portfolioRepository.findOne({ where: { id: portfolioId }, relations: ['user'] });
-    if (!portfolio || portfolio.user.id !== userId) {
-      throw new UnauthorizedException('Portfolio not found or access denied');
-    }
-    await this.portfolioRepository.remove(portfolio);
-  }
-
-  async getUserPortfolios(userId: string): Promise<Portfolio[]> {
-    return this.portfolioRepository.find({ where: { user: { id: userId } }, order: { createdAt: 'DESC' } });
->>>>>>> acf0383d
   }
 }