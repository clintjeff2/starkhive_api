import { Injectable, UnauthorizedException, BadRequestException } from '@nestjs/common';
import { UserRole } from './enums/userRole.enum';
import { InjectRepository } from '@nestjs/typeorm';
import { Repository } from 'typeorm';
import { User } from './entities/user.entity';
import * as bcrypt from 'bcryptjs';
import { RegisterDto } from './dto/register-user.dto';
import { LogInDto } from './dto/loginDto';
import { LogInProvider } from './providers/loginProvider';

@Injectable()
export class AuthService {
   * Promote a user to admin. Only super admins can perform this action.
   * @param requesterId - ID of the user making the request
   * @param targetUserId - ID of the user to be promoted
   */
  async promoteToAdmin(requesterId: string, targetUserId: string): Promise<User> {
    // Get the requesting user
    const requester = await this.userRepository.findOne({ where: { id: requesterId } });
    if (!requester || requester.role !== UserRole.SUPER_ADMIN) {
      throw new UnauthorizedException('Only super admins can promote users to admin');
    }
    // Get the target user
    const targetUser = await this.userRepository.findOne({ where: { id: targetUserId } });
    if (!targetUser) {
      throw new BadRequestException('Target user does not exist');
    }
    // Update the role
    targetUser.role = UserRole.ADMIN;
    await this.userRepository.save(targetUser);
    return targetUser;
  }

  // TODO: Move allowedMimeTypes and maxFileSize to configuration
  private allowedMimeTypes: string[];
  private maxFileSize: number;
 
  constructor(
    private readonly mailService: MailService,
    @InjectRepository(User)
    private readonly userRepository: Repository<User>,
    @InjectRepository(Portfolio)
    private readonly portfolioRepository: Repository<Portfolio>,
    private readonly jwtService: JwtService,
    private readonly usersService: UserService,
    @InjectRepository(PasswordReset)
    private readonly passwordResetRepository: Repository<PasswordReset>,
    private readonly configService: ConfigService,
    private readonly loginProvider: LogInProvider
  ) {
    this.allowedMimeTypes = this.configService.get<string[]>('portfolio.allowedMimeTypes', ['image/jpeg', 'image/png', 'application/pdf']);
    this.maxFileSize = this.configService.get<number>('portfolio.maxFileSize', 5 * 1024 * 1024);
  }

  async register(registerDto: RegisterDto): Promise<Omit<User, 'password'>> {
    const { email, password, role } = registerDto;
  
    const existing = await this.userRepository.findOne({ where: { email } });
    if (existing) throw new Error('Email already exists');
  
    const hashed = await bcrypt.hash(password, 10);
  
    const user = this.userRepository.create({ email, password: hashed, role });
    const saved = await this.userRepository.save(user);
  
    const { password: _, ...safeUser } = saved;
    return safeUser;
  }

<<<<<<< HEAD
=======

>>>>>>> 127c6008
  async getOneByEmail(email: string): Promise<User | null> {
    return this.userRepository.findOne({ where: { email } });
  }
  
  async sendPasswordResetEmail(email: string): Promise<any> {
    // implementation
  }

  async resetPassword(token: string, newPassword: string): Promise<any> {
    // implementation
  }

  async createPortfolio(userId: string, body: any, file: any): Promise<any> {
    // implementation
  }

  async updatePortfolio(userId: string, id: string, body: any, file: any): Promise<any> {
    // implementation
  }

  async deletePortfolio(userId: string, id: string): Promise<any> {
    // implementation
  }

  async getUserPortfolios(userId: string): Promise<any> {
    // implementation
    
  }
  
<<<<<<< HEAD
}
=======

>>>>>>> 127c6008

  async login(loginDto: LoginDto): Promise<string> {
    const { email, password } = loginDto;
    const user = await this.userRepository.findOneBy({ email: email });
    if (!user || !(await bcrypt.compare(password, user.password))) {
      throw new UnauthorizedException('Invalid email or password');
    }
    const payload = {
      sub: user.id,
      email: user.email,
      role: user.role
    };
    return this.jwtService.sign(payload);
  }
}
<|MERGE_RESOLUTION|>--- conflicted
+++ resolved
@@ -67,10 +67,6 @@
     return safeUser;
   }
 
-<<<<<<< HEAD
-=======
-
->>>>>>> 127c6008
   async getOneByEmail(email: string): Promise<User | null> {
     return this.userRepository.findOne({ where: { email } });
   }
@@ -100,11 +96,6 @@
     
   }
   
-<<<<<<< HEAD
-}
-=======
-
->>>>>>> 127c6008
 
   async login(loginDto: LoginDto): Promise<string> {
     const { email, password } = loginDto;
