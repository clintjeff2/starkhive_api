--- conflicted
+++ resolved
@@ -45,7 +45,6 @@
   private maxFileSize: number;
   
   constructor(
-<<<<<<< HEAD
   private readonly mailService: MailService,
   @InjectRepository(User)
   private readonly userRepository: Repository<User>,
@@ -55,18 +54,6 @@
   @InjectRepository(PasswordReset)
   private readonly passwordResetRepository: Repository<PasswordReset>,
   private readonly configService: ConfigService,
-=======
-    private readonly mailService: MailService,
-    @InjectRepository(User)
-    private readonly userRepository: Repository<User>,
-    @InjectRepository(Portfolio)
-    private readonly portfolioRepository: Repository<Portfolio>,
-    private readonly jwtService: JwtService,
-    private readonly usersService: UserService,
-    @InjectRepository(PasswordReset)
-    private readonly passwordResetRepository: Repository<PasswordReset>,
-    private readonly configService: ConfigService,
->>>>>>> e479f25c
   ) {
     this.allowedMimeTypes = this.configService.get<string[]>('portfolio.allowedMimeTypes', ['image/jpeg', 'image/png', 'application/pdf']);
     this.maxFileSize = this.configService.get<number>('portfolio.maxFileSize', 5 * 1024 * 1024);
@@ -96,7 +83,6 @@
     };
     return this.jwtService.sign(payload);
   }
-<<<<<<< HEAD
 
   public async sendPasswordResetEmail(email: string): Promise<void> {
     const user = await this.userRepository.findOne({ where: { email } });
@@ -187,6 +173,4 @@
     return await this.userRepository.findOne({ where: { email } });
   }
   
-=======
->>>>>>> e479f25c
 }