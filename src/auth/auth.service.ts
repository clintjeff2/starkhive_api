--- conflicted
+++ resolved
@@ -15,18 +15,10 @@
 import { CreatePortfolioDto } from './dto/create-portfolio.dto';
 import { JwtService } from '@nestjs/jwt';
 import * as crypto from 'crypto';
-<<<<<<< HEAD
-import { addMinutes } from 'date-fns';
-import { PasswordReset } from './entities/password-reset.entity';
-import { MailService } from '../mail/mail.service';
-import { ConfigService } from '@nestjs/config';
-import { HashingProvider } from './providers/hashingProvider';
-=======
 import { addHours } from 'date-fns';
 import { PasswordReset } from './entities/password-reset.entity';
 import { MailService } from '../mail/mail.service';
 import { ConfigService } from '@nestjs/config';
->>>>>>> e0bdcd7e
 import { LogInDto } from './dto/loginDto';
 import { LogInProvider } from './providers/loginProvider';
 
@@ -66,29 +58,14 @@
   // TODO: Move allowedMimeTypes and maxFileSize to configuration
   private allowedMimeTypes: string[];
   private maxFileSize: number;
-<<<<<<< HEAD
- 
-=======
   private readonly EMAIL_TOKEN_EXPIRATION_HOURS = 24; // 24 hours
 
->>>>>>> e0bdcd7e
   constructor(
     private readonly mailService: MailService,
     @InjectRepository(User)
     private readonly userRepository: Repository<User>,
     @InjectRepository(Portfolio)
     private readonly portfolioRepository: Repository<Portfolio>,
-<<<<<<< HEAD
-    private readonly jwtService: JwtService,
-    
-    @InjectRepository(PasswordReset)
-    private readonly passwordResetRepository: Repository<PasswordReset>,
-    private readonly configService: ConfigService,
-    private readonly loginProvider: LogInProvider
-  ) {
-    this.allowedMimeTypes = this.configService.get<string[]>('portfolio.allowedMimeTypes', ['image/jpeg', 'image/png', 'application/pdf']);
-    this.maxFileSize = this.configService.get<number>('portfolio.maxFileSize', 5 * 1024 * 1024);
-=======
     @InjectRepository(EmailToken)
     private readonly emailTokenRepository: Repository<EmailToken>,
     private readonly jwtService: JwtService,
@@ -106,22 +83,10 @@
       'portfolio.maxFileSize',
       5 * 1024 * 1024,
     );
->>>>>>> e0bdcd7e
   }
 
   async register(registerDto: RegisterDto): Promise<Omit<User, 'password'>> {
     const { email, password, role } = registerDto;
-<<<<<<< HEAD
-  
-    const existing = await this.userRepository.findOne({ where: { email } });
-    if (existing) throw new Error('Email already exists');
-  
-    const hashed = await bcrypt.hash(password, 10);
-  
-    const user = this.userRepository.create({ email, password: hashed, role });
-    const saved = await this.userRepository.save(user);
-  
-=======
 
     const existing = await this.userRepository.findOne({ where: { email } });
 
@@ -139,18 +104,10 @@
     const saved = await this.userRepository.save(user);
     await this.sendVerificationEmail(user.email);
 
->>>>>>> e0bdcd7e
     const { password: _, ...safeUser } = saved;
     return safeUser;
   }
 
-<<<<<<< HEAD
-  async getOneByEmail(email: string): Promise<User | null> {
-    return await this.userRepository.findOne({ where: { email } });
-  }
-  
-    
-=======
   async sendVerificationEmail(email: string): Promise<void> {
     const user = await this.userRepository.findOne({ where: { email } });
     if (!user) {
@@ -230,7 +187,6 @@
   async getOneByEmail(email: string): Promise<User | null> {
     return await this.userRepository.findOne({ where: { email } });
   }
->>>>>>> e0bdcd7e
 
   async login(loginDto: LogInDto): Promise<string> {
     const { email, password } = loginDto;
@@ -249,7 +205,7 @@
     const payload = {
       sub: user.id,
       email: user.email,
-      role: user.role
+      role: user.role,
     };
     return this.jwtService.sign(payload);
   }
@@ -468,9 +424,4 @@
       createdAt: recruiter.createdAt,
     };
   }
-
-  async findByEmail(email: string): Promise<User | null> {
-    return await this.userRepository.findOne({ where: { email } });
-  }
-  
-}
+}