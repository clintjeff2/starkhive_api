--- conflicted
+++ resolved
@@ -5,10 +5,8 @@
 import { Portfolio } from './portfolio.entity';
 import { Application } from 'src/applications/entities/application.entity';
 import { Job } from 'src/jobs/entities/job.entity';
-<<<<<<< HEAD
 import { Comment } from 'src/feed/entities/comment.entity';
-=======
->>>>>>> 6ce172f0
+
 
 @Entity()
 export class User {
@@ -52,13 +50,9 @@
   portfolios: Portfolio[];
 
   @OneToMany(() => Job, (job) => job.recruiter)
-<<<<<<< HEAD
   jobs: Job [];
 
   @OneToMany(() => Comment, (comment) => comment.user)
   comments: Comment[];
-=======
-jobs: Job [];
->>>>>>> 6ce172f0
 
 }