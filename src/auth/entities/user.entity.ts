--- conflicted
+++ resolved
@@ -38,21 +38,12 @@
   @OneToMany(() => Application, (application) => application.user)
   applications: Application[];
 
-<<<<<<< HEAD
-=======
-
->>>>>>> 300cb147
   @ApiProperty({
     description: 'Password for the user',
     example: 'hashed_password',
   })
   @Column()
-<<<<<<< HEAD
   password: string
-=======
-  password: string;
-
->>>>>>> 300cb147
 
   @ApiProperty({
     description: 'Role of the user',
@@ -74,11 +65,7 @@
 
   @OneToMany(() => Application, (application) => application.user)
   applications: Application[];
-<<<<<<< HEAD
 
-
-=======
->>>>>>> 300cb147
   @OneToMany(() => SavedPost, (savedPost) => savedPost.user)
   savedPosts: SavedPost[];
 
