--- conflicted
+++ resolved
@@ -36,10 +36,9 @@
 
   @OneToMany(() => SavedPost, (savedPost) => savedPost.user)
   savedPosts: SavedPost[];
-<<<<<<< HEAD
+
   notifications: any;
-=======
+
   @OneToMany(() => Portfolio, (portfolio) => portfolio.user)
   portfolios: Portfolio[];
->>>>>>> acf0383d
 }