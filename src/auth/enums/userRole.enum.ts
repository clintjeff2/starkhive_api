--- conflicted
+++ resolved
@@ -1,11 +1,5 @@
 export enum UserRole {
-<<<<<<< HEAD
-  FREELANCER = 'freelancer',
-  RECRUITER = 'recruiter',
-}
-=======
     FREELANCER = 'freelancer',
     RECRUITER = 'recruiter',
     ADMIN = 'admin'
-  }
->>>>>>> b340bf87
+  }