--- conflicted
+++ resolved
@@ -6,26 +6,10 @@
   ConflictException,
 } from '@nestjs/common';
 import type { Repository } from 'typeorm';
-<<<<<<< HEAD
 import { Team } from '../entities/team.entity';
 import { TeamMember } from '../entities/team-member.entity';
 import { TeamActivity } from '../entities/team-activity.entity';
 import { User } from '../entities/user.entity';
-=======
-import type { Team } from '../entities/team.entity';
-
-import {
-  type TeamMember,
-  TeamRole,
-  TeamMemberStatus,
-} from '../entities/team-member.entity';
-import {
-  type TeamActivity,
-  ActivityType,
-} from '../entities/team-activity.entity';
-
-import type { User } from '../entities/user.entity';
->>>>>>> be6411e2
 import type {
   CreateTeamDto,
   UpdateTeamDto,
