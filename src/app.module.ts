import { Module } from '@nestjs/common';
import { ConfigModule, ConfigService } from '@nestjs/config';
import { TypeOrmModule } from '@nestjs/typeorm';
import { AuthModule } from './auth/auth.module';
import { User } from './auth/entities/user.entity';
import { FeedModule } from './feed/feed.module';
import { PostModule } from './post/post.module';
import * as dotenv from 'dotenv';
import { SavedPost } from './feed/entities/savedpost.entity';
import { Post } from './post/entities/post.entity';
import { UserModule } from './user/user.module';
import { MessagingModule } from './messaging/messaging.module';

dotenv.config(); 

@Module({
  imports: [
    ConfigModule.forRoot({
      isGlobal: true,
<<<<<<< HEAD
      envFilePath: '.env.development',
=======
      envFilePath: [`.env.${process.env.NODE_ENV || 'development'}`, '.env'],
>>>>>>> b340bf87
    }),
    TypeOrmModule.forRootAsync({
      imports: [ConfigModule],
      inject: [ConfigService],
      useFactory: (configService: ConfigService) => ({
        type: (configService.get<'mysql' | 'postgres' | 'sqlite' | 'mariadb' | 'mongodb' | 'oracle' | 'mssql' | 'cockroachdb'>('DB_TYPE') || 'sqlite'),
        host: configService.get<string>('DB_HOST'),
        port: parseInt(configService.get<string>('DB_PORT') || '0', 10),
        username: configService.get<string>('DB_USERNAME'),
        password: configService.get<string>('DB_PASSWORD'),
        database: configService.get<string>('DB_NAME'),
<<<<<<< HEAD
        entities: [User],
        synchronize: true,
=======
        entities: [User, SavedPost, Post],
        synchronize: true, 
>>>>>>> b340bf87
      }),
    }),
    AuthModule,
    FeedModule,
    PostModule,
    UserModule,
    MessagingModule,

  ],
})
export class AppModule {}<|MERGE_RESOLUTION|>--- conflicted
+++ resolved
@@ -17,11 +17,7 @@
   imports: [
     ConfigModule.forRoot({
       isGlobal: true,
-<<<<<<< HEAD
-      envFilePath: '.env.development',
-=======
       envFilePath: [`.env.${process.env.NODE_ENV || 'development'}`, '.env'],
->>>>>>> b340bf87
     }),
     TypeOrmModule.forRootAsync({
       imports: [ConfigModule],
@@ -33,13 +29,8 @@
         username: configService.get<string>('DB_USERNAME'),
         password: configService.get<string>('DB_PASSWORD'),
         database: configService.get<string>('DB_NAME'),
-<<<<<<< HEAD
-        entities: [User],
-        synchronize: true,
-=======
         entities: [User, SavedPost, Post],
         synchronize: true, 
->>>>>>> b340bf87
       }),
     }),
     AuthModule,
