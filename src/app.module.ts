--- conflicted
+++ resolved
@@ -12,14 +12,10 @@
 import { Post } from './post/entities/post.entity';
 import { UserModule } from './user/user.module';
 import { MessagingModule } from './messaging/messaging.module';
-<<<<<<< HEAD
-import { JobsModule } from './jobs/jobs.module';
-=======
 import { JobModule } from './jobs/jobs.module';
 import { AntiSpamModule } from './anti-spam/anti-spam.module';
 import { Application } from './applications/entities/application.entity';
 import { ApplicationsModule } from './applications/applications.module';
->>>>>>> 927ddeca
 
 dotenv.config(); 
 
@@ -51,12 +47,10 @@
     JobModule,
     AntiSpamModule,
     MessagingModule,
-<<<<<<< HEAD
+ 
     JobsModule,
 
-=======
     ApplicationsModule,
->>>>>>> 927ddeca
   ],
 })
 export class AppModule {}