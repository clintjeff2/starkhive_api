--- conflicted
+++ resolved
@@ -1,10 +1,7 @@
 import { Module } from '@nestjs/common';
 import { ConfigModule, ConfigService } from '@nestjs/config';
 import { TypeOrmModule } from '@nestjs/typeorm';
-<<<<<<< HEAD
-=======
 import { ScheduleModule } from '@nestjs/schedule';
->>>>>>> 8355457d
 import { AuthModule } from './auth/auth.module';
 import { User } from './auth/entities/user.entity';
 import { Message } from './messaging/entities/message.entity';
@@ -17,20 +14,6 @@
 import { Team } from './auth/entities/team.entity';
 import { TeamMember } from './auth/entities/team-member.entity';
 import { TeamActivity } from './auth/entities/team-activity.entity';
-<<<<<<< HEAD
-
-import { JobModule } from './jobs/jobs.module';
-import { AntiSpamModule } from './anti-spam/anti-spam.module';
-import { Application } from './applications/entities/application.entity';
-import { ApplicationsModule } from './applications/applications.module';
-import { AdminModule } from './admin/admin.module';
-import { ReportsModule } from './reports/reports.module';
-import { Comment } from './feed/entities/comment.entity';
-import { Job } from './jobs/entities/job.entity';
-import { Portfolio } from './auth/entities/portfolio.entity';
-import { Report } from './reports/entities/report.entity';
-
-=======
 import { JobModule } from './jobs/jobs.module';
 import { AntiSpamModule } from './anti-spam/anti-spam.module';
 import { Application } from './applications/entities/application.entity';
@@ -46,7 +29,6 @@
 import { ThrottlerModule, ThrottlerGuard } from '@nestjs/throttler';
 import { APP_GUARD } from '@nestjs/core';
 
->>>>>>> 8355457d
 dotenv.config();
 
 @Module({
@@ -60,18 +42,15 @@
       imports: [ConfigModule],
       inject: [ConfigService],
       useFactory: (configService: ConfigService) => ({
-<<<<<<< HEAD
         type: 'postgres', // Force postgres, no fallback to sqlite
         host: configService.get<string>('DB_HOST'),
         port: Number.parseInt(
           configService.get<string>('DB_PORT') || '5432',
           10,
         ), // default postgres port
-=======
         type: 'postgres',
         host: configService.get<string>('DB_HOST'),
         port: Number.parseInt(configService.get<string>('DB_PORT') || '5432', 10),
->>>>>>> 8355457d
         username: configService.get<string>('DB_USERNAME'),
         password: configService.get<string>('DB_PASSWORD'),
         database: configService.get<string>('DB_NAME'),
