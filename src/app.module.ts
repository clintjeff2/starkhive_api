--- conflicted
+++ resolved
@@ -3,17 +3,14 @@
 import { TypeOrmModule } from '@nestjs/typeorm';
 import { AuthModule } from './auth/auth.module';
 import { User } from './auth/entities/user.entity';
-<<<<<<< HEAD
 import { MessagingModule } from './messaging/messaging.module';
 import { Message } from './messaging/entities/message.entity';
-=======
 import { FeedModule } from './feed/feed.module';
 import { PostModule } from './post/post.module';
 import * as dotenv from 'dotenv';
 import { SavedPost } from './feed/entities/savedpost.entity';
 import { Post } from './post/entities/post.entity';
 dotenv.config(); 
->>>>>>> f2907c6b
 
 @Module({
   imports: [
@@ -32,21 +29,16 @@
         username: configService.get<string>('DB_USERNAME'),
         password: configService.get<string>('DB_PASSWORD'),
         database: configService.get<string>('DB_NAME'),
-<<<<<<< HEAD
+        
         entities: [User, Message],
-=======
         entities: [User, SavedPost, Post],
->>>>>>> f2907c6b
         synchronize: true, 
       }),
     }),
     AuthModule,
-<<<<<<< HEAD
     MessagingModule,
-=======
     FeedModule,
     PostModule,
->>>>>>> f2907c6b
   ],
 })
 export class AppModule {}