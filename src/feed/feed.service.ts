import { Injectable, NotFoundException } from '@nestjs/common';
import { InjectRepository } from '@nestjs/typeorm';
import { Repository } from 'typeorm';
import { SavedPost } from './entities/savedpost.entity';
import { Post } from '../post/entities/post.entity';
import { CreateFeedDto } from './dto/create-feed.dto';
import { UpdateFeedDto } from './dto/update-feed.dto';
<<<<<<< HEAD
import { Job } from "../jobs/entities/job.entity"
import { NotificationsService } from 'src/notifications/notifications.service';
import { JobStatus } from './enums/job-status.enum';
=======
import { Report } from './entities/report.entity';
import { Job } from "../jobs/entities/job.entity";
import { NotificationsService } from '../notifications/notifications.service';
>>>>>>> e479f25c

@Injectable()
export class FeedService {
  constructor(
    @InjectRepository(SavedPost)
    private readonly savedPostRepo: Repository<SavedPost>,

    @InjectRepository(Post)
    private readonly postRepository: Repository<Post>,

    @InjectRepository(Report)
    private readonly reportRepository: Repository<Report>,

    @InjectRepository(Job)
    private readonly jobRepo: Repository<Job>,

    private readonly notificationsService: NotificationsService,
  ) {}

  async toggleSavePost(postId: number, userId: number): Promise<{ message: string }> {
    const existing = await this.savedPostRepo.findOne({
      where: { post: { id: postId.toString() }, user: { id: userId.toString() } },
      relations: ['post', 'user'],
    });

    if (existing) {
      await this.savedPostRepo.remove(existing);
      return { message: 'Post unsaved' };
    }

    const savedPost = this.savedPostRepo.create({
      post: { id: postId.toString() },
      user: { id: userId.toString() },
    });
    await this.savedPostRepo.save(savedPost);
    return { message: 'Post saved' };
  }

  async getSavedPosts(userId: number, page = 1, limit = 10) {
    const [savedPosts, total] = await this.savedPostRepo.findAndCount({
      where: { user: { id: userId.toString() } },
      relations: ['post', 'user'],
      skip: (page - 1) * limit,
      take: limit,
      order: { createdAt: 'DESC' },
    });

    return {
      total,
      page,
      limit,
      data: savedPosts.map((sp) => sp.post),
    };
  }

  async getWeeklyNewPostsCount(): Promise<Array<{ week: string; count: number }>> {
    const raw = await this.postRepository
      .createQueryBuilder('post')
      .select(`TO_CHAR(DATE_TRUNC('week', post."createdAt"), 'YYYY-MM-DD')`, 'week')
      .addSelect('COUNT(*)', 'count')
      .groupBy(`DATE_TRUNC('week', post."createdAt")`)
      .orderBy(`DATE_TRUNC('week', post."createdAt")`, 'DESC')
      .getRawMany<{ week: string; count: string }>();

    return raw.map(r => ({
      week: r.week,
      count: parseInt(r.count, 10),
    }));
  }

<<<<<<< HEAD
  async moderateJob(jobId: string, status: JobStatus): Promise<Job> {
=======
  async getReportedContent(page: number = 1, limit: number = 10) {
    const skip = (page - 1) * limit;
    const [reports, total] = await this.reportRepository.findAndCount({
      relations: ['post', 'reporter'],
      order: { createdAt: 'DESC' },
      skip,
      take: limit,
    });
    return {
      total,
      page,
      limit,
      data: reports,
    };
  }

  async moderateJob(jobId: string, status: 'approved' | 'rejected'): Promise<Job> {
>>>>>>> e479f25c
    const job = await this.jobRepo.findOne({ where: { id: Number(jobId) }, relations: ['freelancer'] });
    if (!job) throw new NotFoundException('Job not found');
  
    job.status = status;
  
    const updatedJob = await this.jobRepo.save(job);
  
    await this.notificationsService.sendJobStatusNotification(
      job.freelancer.id,
      job.title,
      status as 'approved' | 'rejected' 
    );
    
  
    return updatedJob;
  }

  // Optional CRUD methods - adjust as needed
  create(createFeedDto: CreateFeedDto) {
    return 'This action adds a new feed';
  }

  findAll() {
    return `This action returns all feed`;
  }

  findOne(id: number) {
    return `This action returns a #${id} feed`;
  }

  update(id: number, updateFeedDto: UpdateFeedDto) {
    return `This action updates a #${id} feed`;
  }

  remove(id: number) {
    return `This action removes a #${id} feed`;
  }
}<|MERGE_RESOLUTION|>--- conflicted
+++ resolved
@@ -5,15 +5,11 @@
 import { Post } from '../post/entities/post.entity';
 import { CreateFeedDto } from './dto/create-feed.dto';
 import { UpdateFeedDto } from './dto/update-feed.dto';
-<<<<<<< HEAD
 import { Job } from "../jobs/entities/job.entity"
 import { NotificationsService } from 'src/notifications/notifications.service';
 import { JobStatus } from './enums/job-status.enum';
-=======
 import { Report } from './entities/report.entity';
-import { Job } from "../jobs/entities/job.entity";
-import { NotificationsService } from '../notifications/notifications.service';
->>>>>>> e479f25c
+
 
 @Injectable()
 export class FeedService {
@@ -84,27 +80,8 @@
     }));
   }
 
-<<<<<<< HEAD
+
   async moderateJob(jobId: string, status: JobStatus): Promise<Job> {
-=======
-  async getReportedContent(page: number = 1, limit: number = 10) {
-    const skip = (page - 1) * limit;
-    const [reports, total] = await this.reportRepository.findAndCount({
-      relations: ['post', 'reporter'],
-      order: { createdAt: 'DESC' },
-      skip,
-      take: limit,
-    });
-    return {
-      total,
-      page,
-      limit,
-      data: reports,
-    };
-  }
-
-  async moderateJob(jobId: string, status: 'approved' | 'rejected'): Promise<Job> {
->>>>>>> e479f25c
     const job = await this.jobRepo.findOne({ where: { id: Number(jobId) }, relations: ['freelancer'] });
     if (!job) throw new NotFoundException('Job not found');
   
@@ -120,6 +97,23 @@
     
   
     return updatedJob;
+  }
+
+  
+    async getReportedContent(page: number = 1, limit: number = 10) {
+    const skip = (page - 1) * limit;
+    const [reports, total] = await this.reportRepository.findAndCount({
+      relations: ['post', 'reporter'],
+      order: { createdAt: 'DESC' },
+      skip,
+      take: limit,
+    });
+    return {
+      total,
+      page,
+      limit,
+      data: reports,
+    };
   }
 
   // Optional CRUD methods - adjust as needed
