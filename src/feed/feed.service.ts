import { Injectable, NotFoundException } from '@nestjs/common';
import { InjectRepository } from '@nestjs/typeorm';
import { Repository } from 'typeorm';
import { SavedPost } from './entities/savedpost.entity';
import { CreatePostDto } from './dto/create-post.dto';
import { Post } from './entities/post.entity';
import { Report } from './entities/report.entity';
import { CreateFeedDto } from './dto/create-feed.dto';
import { UpdateFeedDto } from './dto/update-feed.dto';
import { Job } from '../jobs/entities/job.entity';
import { NotificationsService } from 'src/notifications/notifications.service';
import { JobStatus } from './enums/job-status.enum';
import { CreateCommentDto } from './dto/create-comment.dto';
import { Comment } from './entities/comment.entity';
import { User } from 'src/auth/entities/user.entity';
import { Like } from './entities/like.entity';

@Injectable()
export class FeedService {
  constructor(
    @InjectRepository(SavedPost)
    private readonly savedPostRepo: Repository<SavedPost>,

    @InjectRepository(Post)
    private readonly postRepository: Repository<Post>,

    @InjectRepository(Report)
    private readonly reportRepository: Repository<Report>,

    @InjectRepository(Job)
    private readonly jobRepo: Repository<Job>,

    private readonly notificationsService: NotificationsService,

    @InjectRepository(Comment)
    private commentRepository: Repository<Comment>,

    @InjectRepository(Like)
    private readonly likeRepository: Repository<Like>,
  ) {}

<<<<<<< HEAD
=======
  async createFeedPost(user: User, dto: CreatePostDto): Promise<Post> {
    if (!dto.content || dto.content.trim().length === 0) {
      throw new Error('Post content is required');
    }
    const post = this.postRepository.create({
      content: dto.content,
      image: dto.image,
      user,
    });
    return await this.postRepository.save(post);
  }

>>>>>>> 79376abb
  async toggleSavePost(
    postId: number,
    userId: number,
  ): Promise<{ message: string }> {
    const existing = await this.savedPostRepo.findOne({
      where: {
        post: { id: postId.toString() },
        user: { id: userId.toString() },
      },
      relations: ['post', 'user'],
    });

    if (existing) {
      await this.savedPostRepo.remove(existing);
      return { message: 'Post unsaved' };
    }

    const savedPost = this.savedPostRepo.create({
      post: { id: postId.toString() },
      user: { id: userId.toString() },
    });
    await this.savedPostRepo.save(savedPost);
    return { message: 'Post saved' };
  }

  async getSavedPosts(userId: number, page = 1, limit = 10) {
    const [savedPosts, total] = await this.savedPostRepo.findAndCount({
      where: { user: { id: userId.toString() } },
      relations: ['post', 'user'],
      skip: (page - 1) * limit,
      take: limit,
      order: { createdAt: 'DESC' },
    });

    return {
      total,
      page,
      limit,
      data: savedPosts.map((sp) => sp.post),
    };
  }

  async getWeeklyNewPostsCount(): Promise<
    Array<{ week: string; count: number }>
  > {
    const raw = await this.postRepository
      .createQueryBuilder('post')
      .select(
        `TO_CHAR(DATE_TRUNC('week', post."createdAt"), 'YYYY-MM-DD')`,
        'week',
      )
      .addSelect('COUNT(*)', 'count')
      .groupBy(`DATE_TRUNC('week', post."createdAt")`)
      .orderBy(`DATE_TRUNC('week', post."createdAt")`, 'DESC')
      .getRawMany<{ week: string; count: string }>();

    return raw.map((r) => ({
      week: r.week,
      count: parseInt(r.count, 10),
    }));
  }

  async moderateJob(jobId: string, status: JobStatus): Promise<Job> {
    const job = await this.jobRepo.findOne({
      where: { id: Number(jobId) },
      relations: ['freelancer'],
    });
    if (!job) throw new NotFoundException('Job not found');

    job.status = status;

    const updatedJob = await this.jobRepo.save(job);

    await this.notificationsService.sendJobStatusNotification(
      job.freelancer.id,
      job.title,
      status as 'approved' | 'rejected',
    );

    return updatedJob;
  }

  async getReportedContent(page: number = 1, limit: number = 10) {
    const skip = (page - 1) * limit;
    const [reports, total] = await this.reportRepository.findAndCount({
      relations: ['post', 'reporter'],
      order: { createdAt: 'DESC' },
      skip,
      take: limit,
    });
    return {
      total,
      page,
      limit,
      data: reports,
    };
  }

  async addComment(
    postId: string,
    user: User,
    createCommentDto: CreateCommentDto,
  ): Promise<Comment> {
    const post = await this.postRepository.findOne({ where: { id: postId } });
    if (!post) throw new NotFoundException('Post not found');

    const comment = this.commentRepository.create({
      content: createCommentDto.content,
      user,
      post,
    });

    return await this.commentRepository.save(comment);
  }

  async toggleLikePost(
    postId: string,
    userId: string,
  ): Promise<{ message: string }> {
    // Validate post exists
    const post = await this.postRepository.findOne({ where: { id: postId } });
    if (!post) {
      throw new NotFoundException('Post not found');
    }

    const existing = await this.likeRepository.findOne({
      where: {
        post: { id: postId },
        user: { id: userId },
      },
      relations: ['post', 'user'],
    });

    if (existing) {
      await this.likeRepository.remove(existing);
      return { message: 'Post unliked' };
    }

    const like = this.likeRepository.create({
      post: { id: postId },
      user: { id: userId },
    });

    await this.likeRepository.save(like);
    return { message: 'Post liked' };
  }
  // Optional CRUD methods - adjust as needed
  create(createFeedDto: CreateFeedDto) {
    return 'This action adds a new feed';
  }

  findAll() {
    return `This action returns all feed`;
  }

  findOne(id: number) {
    return `This action returns a #${id} feed`;
  }

  update(id: number, updateFeedDto: UpdateFeedDto) {
    return `This action updates a #${id} feed`;
  }

  remove(id: number) {
    return `This action removes a #${id} feed`;
  }
}<|MERGE_RESOLUTION|>--- conflicted
+++ resolved
@@ -39,8 +39,6 @@
     private readonly likeRepository: Repository<Like>,
   ) {}
 
-<<<<<<< HEAD
-=======
   async createFeedPost(user: User, dto: CreatePostDto): Promise<Post> {
     if (!dto.content || dto.content.trim().length === 0) {
       throw new Error('Post content is required');
@@ -53,7 +51,6 @@
     return await this.postRepository.save(post);
   }
 
->>>>>>> 79376abb
   async toggleSavePost(
     postId: number,
     userId: number,
