import { Injectable, NotFoundException } from '@nestjs/common';
import { InjectRepository } from '@nestjs/typeorm';
import { Repository } from 'typeorm';
import { SavedPost } from './entities/savedpost.entity';
import { Post } from '../post/entities/post.entity';
import { CreateFeedDto } from './dto/create-feed.dto';
import { UpdateFeedDto } from './dto/update-feed.dto';
<<<<<<< HEAD
import { Job } from "../jobs/entities/job.entity"
import { NotificationsService } from 'src/notifications/notifications.service';
import { JobStatus } from './enums/job-status.enum';
=======
import { Report } from './entities/report.entity';
import { Job } from "../jobs/entities/job.entity";
import { NotificationsService } from '../notifications/notifications.service';
>>>>>>> e479f25c

@Injectable()
export class FeedService {
  constructor(
    @InjectRepository(SavedPost)
    private readonly savedPostRepo: Repository<SavedPost>,

    @InjectRepository(Post)
    private readonly postRepository: Repository<Post>,

    @InjectRepository(Report)
    private readonly reportRepository: Repository<Report>,

    @InjectRepository(Job)
    private readonly jobRepo: Repository<Job>,

    private readonly notificationsService: NotificationsService,
  ) {}

  async toggleSavePost(postId: number, userId: number): Promise<{ message: string }> {
    const existing = await this.savedPostRepo.findOne({
      where: { post: { id: postId.toString() }, user: { id: userId.toString() } },
      relations: ['post', 'user'],
    });

    if (existing) {
      await this.savedPostRepo.remove(existing);
      return { message: 'Post unsaved' };
    }

    const savedPost = this.savedPostRepo.create({
      post: { id: postId.toString() },
      user: { id: userId.toString() },
    });
    await this.savedPostRepo.save(savedPost);
    return { message: 'Post saved' };
  }

  async getSavedPosts(userId: number, page = 1, limit = 10) {
    const [savedPosts, total] = await this.savedPostRepo.findAndCount({
      where: { user: { id: userId.toString() } },
      relations: ['post', 'user'],
      skip: (page - 1) * limit,
      take: limit,
      order: { createdAt: 'DESC' },
    });

    return {
      total,
      page,
      limit,
      data: savedPosts.map((sp) => sp.post),
    };
  }

  async getWeeklyNewPostsCount(): Promise<Array<{ week: string; count: number }>> {
    const raw = await this.postRepository
      .createQueryBuilder('post')
      .select(`TO_CHAR(DATE_TRUNC('week', post."createdAt"), 'YYYY-MM-DD')`, 'week')
      .addSelect('COUNT(*)', 'count')
      .groupBy(`DATE_TRUNC('week', post."createdAt")`)
      .orderBy(`DATE_TRUNC('week', post."createdAt")`, 'DESC')
      .getRawMany<{ week: string; count: string }>();

    return raw.map(r => ({
      week: r.week,
      count: parseInt(r.count, 10),
    }));
  }

<<<<<<< HEAD
  async moderateJob(jobId: string, status: JobStatus): Promise<Job> {
=======
  async getReportedContent(page: number = 1, limit: number = 10) {
    const skip = (page - 1) * limit;
    const [reports, total] = await this.reportRepository.findAndCount({
      relations: ['post', 'reporter'],
      order: { createdAt: 'DESC' },
      skip,
      take: limit,
    });
    return {
      total,
      page,
      limit,
      data: reports,
    };
  }

  async moderateJob(jobId: string, status: 'approved' | 'rejected'): Promise<Job> {
>>>>>>> e479f25c
    const job = await this.jobRepo.findOne({ where: { id: Number(jobId) }, relations: ['freelancer'] });
    if (!job) throw new NotFoundException('Job not found');
  
    job.status = status;
  
    const updatedJob = await this.jobRepo.save(job);
  
    await this.notificationsService.sendJobStatusNotification(
      job.freelancer.id,
      job.title,
      status as 'approved' | 'rejected' 
    );
    
  
    return updatedJob;
  }

  // Optional CRUD methods - adjust as needed
  create(createFeedDto: CreateFeedDto) {
    return 'This action adds a new feed';
  }

  findAll() {
    return `This action returns all feed`;
  }

  findOne(id: number) {
    return `This action returns a #${id} feed`;
  }

  update(id: number, updateFeedDto: UpdateFeedDto) {
    return `This action updates a #${id} feed`;
  }

  remove(id: number) {
    return `This action removes a #${id} feed`;
  }
}<|MERGE_RESOLUTION|>--- conflicted
+++ resolved
@@ -3,17 +3,12 @@
 import { Repository } from 'typeorm';
 import { SavedPost } from './entities/savedpost.entity';
 import { Post } from '../post/entities/post.entity';
+import { Report } from './entities/report.entity';
 import { CreateFeedDto } from './dto/create-feed.dto';
 import { UpdateFeedDto } from './dto/update-feed.dto';
-<<<<<<< HEAD
 import { Job } from "../jobs/entities/job.entity"
 import { NotificationsService } from 'src/notifications/notifications.service';
 import { JobStatus } from './enums/job-status.enum';
-=======
-import { Report } from './entities/report.entity';
-import { Job } from "../jobs/entities/job.entity";
-import { NotificationsService } from '../notifications/notifications.service';
->>>>>>> e479f25c
 
 @Injectable()
 export class FeedService {
@@ -84,27 +79,7 @@
     }));
   }
 
-<<<<<<< HEAD
   async moderateJob(jobId: string, status: JobStatus): Promise<Job> {
-=======
-  async getReportedContent(page: number = 1, limit: number = 10) {
-    const skip = (page - 1) * limit;
-    const [reports, total] = await this.reportRepository.findAndCount({
-      relations: ['post', 'reporter'],
-      order: { createdAt: 'DESC' },
-      skip,
-      take: limit,
-    });
-    return {
-      total,
-      page,
-      limit,
-      data: reports,
-    };
-  }
-
-  async moderateJob(jobId: string, status: 'approved' | 'rejected'): Promise<Job> {
->>>>>>> e479f25c
     const job = await this.jobRepo.findOne({ where: { id: Number(jobId) }, relations: ['freelancer'] });
     if (!job) throw new NotFoundException('Job not found');
   
@@ -142,4 +117,21 @@
   remove(id: number) {
     return `This action removes a #${id} feed`;
   }
+
+async getReportedContent(page: number = 1, limit: number = 10) {
+    const skip = (page - 1) * limit;
+    const [reports, total] = await this.reportRepository.findAndCount({
+      relations: ['post', 'reporter'],
+      order: { createdAt: 'DESC' },
+      skip,
+      take: limit,
+    });
+    return {
+      total,
+      page,
+      limit,
+      data: reports,
+    };
+  }
+
 }