import { Module } from '@nestjs/common';
import { TypeOrmModule } from '@nestjs/typeorm';
import { FeedService } from './feed.service';
import { FeedController } from './feed.controller';
import { SavedPost } from './entities/savedpost.entity';
import { Post } from '../post/entities/post.entity';
<<<<<<< HEAD
import { Job } from 'src/jobs/entities/job.entity';
import { NotificationsModule } from 'src/notifications/notifications.module';
import { Comment } from './entities/comment.entity';

@Module({
  imports: [NotificationsModule, TypeOrmModule.forFeature([SavedPost, Post, Comment, Job])],
=======
import { Report } from './entities/report.entity';

@Module({
  imports: [TypeOrmModule.forFeature([SavedPost, Post, Report])],
>>>>>>> e479f25c
  controllers: [FeedController],
  providers: [FeedService],
  exports: [FeedService, TypeOrmModule],
})
export class FeedModule {}<|MERGE_RESOLUTION|>--- conflicted
+++ resolved
@@ -3,20 +3,14 @@
 import { FeedService } from './feed.service';
 import { FeedController } from './feed.controller';
 import { SavedPost } from './entities/savedpost.entity';
+import { Report } from './entities/report.entity';
 import { Post } from '../post/entities/post.entity';
-<<<<<<< HEAD
 import { Job } from 'src/jobs/entities/job.entity';
 import { NotificationsModule } from 'src/notifications/notifications.module';
 import { Comment } from './entities/comment.entity';
 
 @Module({
   imports: [NotificationsModule, TypeOrmModule.forFeature([SavedPost, Post, Comment, Job])],
-=======
-import { Report } from './entities/report.entity';
-
-@Module({
-  imports: [TypeOrmModule.forFeature([SavedPost, Post, Report])],
->>>>>>> e479f25c
   controllers: [FeedController],
   providers: [FeedService],
   exports: [FeedService, TypeOrmModule],
