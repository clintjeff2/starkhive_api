--- conflicted
+++ resolved
@@ -34,11 +34,6 @@
   @ApiBearerAuth('jwt-auth')
   @UseGuards(JwtAuthGuard)
   @ApiOperation({ summary: 'Create a new post (LinkedIn-style feed)' })
-<<<<<<< HEAD
-  @ApiResponse({ status: HttpStatus.CREATED, description: 'Post created successfully' })
-  @ApiResponse({ status: HttpStatus.BAD_REQUEST, description: 'Invalid post data' })
-  async createFeedPost(@Body() dto: import('./dto/create-post.dto').CreatePostDto, @Req() req: any) {
-=======
   @ApiResponse({
     status: HttpStatus.CREATED,
     description: 'Post created successfully',
@@ -51,7 +46,6 @@
     @Body() dto: import('./dto/create-post.dto').CreatePostDto,
     @Req() req: any,
   ) {
->>>>>>> e0bdcd7e
     const user = req.user;
     if (!user) throw new Error('Authentication required');
     return await this.feedService.createFeedPost(user, dto);
@@ -83,17 +77,6 @@
   }
 
   @UseGuards(JwtAuthGuard)
-<<<<<<< HEAD
-@Post(':postId/comments')
-async addComment(
-  @Param('postId') postId: string,
-  @Body() dto: CreateCommentDto,
-  @Req() req: AuthenticatedRequest,
-) {
-  return await this.feedService.addComment(postId, req.user, dto);
-}
-
-=======
   @Post(':postId/comments')
   async addComment(
     @Param('postId') postId: string,
@@ -102,7 +85,6 @@
   ) {
     return await this.feedService.addComment(postId, req.user, dto);
   }
->>>>>>> e0bdcd7e
 
   @Post()
   create(@Body() createFeedDto: CreateFeedDto) {
@@ -134,13 +116,6 @@
   @UseGuards(JwtAuthGuard, RolesGuard)
   @Roles(UserRole.ADMIN)
   @ApiOperation({ summary: 'Get paginated reported content for admin review' })
-<<<<<<< HEAD
-  @ApiResponse({ status: HttpStatus.OK, description: 'Returns paginated reported content' })
-  @ApiResponse({ status: HttpStatus.FORBIDDEN, description: 'Forbidden' })
-  async getReportedContent(@Query('page') page = 1, @Query('limit') limit = 10) {
-    return this.feedService.getReportedContent(Number(page), Number(limit));
-  }
-=======
   @ApiResponse({
     status: HttpStatus.OK,
     description: 'Returns paginated reported content',
@@ -168,5 +143,4 @@
   async toggleLike(@Param('postId') postId: string, @Req() req) {
     return await this.feedService.toggleLikePost(postId, req.user.id);
   }
->>>>>>> e0bdcd7e
 }