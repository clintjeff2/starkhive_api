import { Module } from '@nestjs/common';
import { TypeOrmModule } from '@nestjs/typeorm';
import { APP_INTERCEPTOR } from '@nestjs/core';
import { JobsService } from './jobs.service';
import { Application } from 'src/applications/entities/application.entity';
import { AntiSpamModule } from '../anti-spam/anti-spam.module';
import { JobsController } from './jobs.controller';
import { FeedModule } from 'src/feed/feed.module';
import { Job } from './entities/job.entity';
<<<<<<< HEAD
import { ExcludeSoftDeleteInterceptor } from 'src/common/interceptors/exclude-soft-delete.interceptor';

@Module({
  imports: [FeedModule, TypeOrmModule.forFeature([Job, Application]), AntiSpamModule],
  providers: [
    JobsService,
    {
      provide: APP_INTERCEPTOR,
      useClass: ExcludeSoftDeleteInterceptor,
    },
  ],
=======
import { SavedJob } from './entities/saved-job.entity';

@Module({
  imports: [
    FeedModule,
    TypeOrmModule.forFeature([Job, Application, SavedJob]),
    AntiSpamModule,
  ],
  providers: [JobsService],
>>>>>>> f76f4e68
  controllers: [JobsController],
  exports: [JobsService],
})
export class JobModule {}<|MERGE_RESOLUTION|>--- conflicted
+++ resolved
@@ -7,11 +7,13 @@
 import { JobsController } from './jobs.controller';
 import { FeedModule } from 'src/feed/feed.module';
 import { Job } from './entities/job.entity';
-<<<<<<< HEAD
+import { SavedJob } from './entities/saved-job.entity';
 import { ExcludeSoftDeleteInterceptor } from 'src/common/interceptors/exclude-soft-delete.interceptor';
 
+
+
 @Module({
-  imports: [FeedModule, TypeOrmModule.forFeature([Job, Application]), AntiSpamModule],
+  imports: [FeedModule, TypeOrmModule.forFeature([Job, Application, SavedJob]), AntiSpamModule],
   providers: [
     JobsService,
     {
@@ -19,17 +21,7 @@
       useClass: ExcludeSoftDeleteInterceptor,
     },
   ],
-=======
-import { SavedJob } from './entities/saved-job.entity';
 
-@Module({
-  imports: [
-    FeedModule,
-    TypeOrmModule.forFeature([Job, Application, SavedJob]),
-    AntiSpamModule,
-  ],
-  providers: [JobsService],
->>>>>>> f76f4e68
   controllers: [JobsController],
   exports: [JobsService],
 })
