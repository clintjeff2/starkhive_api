--- conflicted
+++ resolved
@@ -6,8 +6,7 @@
   Inject,
 } from '@nestjs/common';
 import { InjectRepository } from '@nestjs/typeorm';
-import { Repository, DataSource } from 'typeorm';
-
+import { Repository, DataSource, Brackets } from 'typeorm';
 import { Job } from './entities/job.entity';
 import { Application } from 'src/applications/entities/application.entity';
 import { SavedJob } from './entities/saved-job.entity';
@@ -21,11 +20,7 @@
   JobResponseDto,
   PaginatedJobResponseDto,
 } from 'src/job-posting/dto/job-response.dto';
-<<<<<<< HEAD
 import { SearchJobsDto, JobSortBy } from './dto/search-jobs.dto';
-import { Job } from './entities/job.entity';
-=======
->>>>>>> a97cb8f2
 import { JobAdapter } from './adapters/job.adapter';
 
 @Injectable()
@@ -41,7 +36,6 @@
     private readonly savedJobRepository: Repository<SavedJob>,
 
     private readonly antiSpamService: AntiSpamService,
-
     @Inject(DataSource)
     private readonly dataSource: DataSource,
   ) {}
@@ -80,21 +74,9 @@
     return this.jobRepository.find(options);
   }
 
-<<<<<<< HEAD
-  async findJobById(id: number, includeDeleted: boolean = false): Promise<Job> {
-    const options: any = {
-      where: { id },
-    };
-
-    if (includeDeleted) {
-      options.withDeleted = true;
-    }
-=======
   async findJobById(id: number, includeDeleted = false): Promise<Job> {
     const options: any = { where: { id } };
     if (includeDeleted) options.withDeleted = true;
-
->>>>>>> a97cb8f2
     const job = await this.jobRepository.findOne(options);
     if (!job) throw new NotFoundException(`Job with ID ${id} not found`);
     return job;
@@ -104,7 +86,6 @@
     const job = await this.findJobById(id);
     if (job.recruiterId !== userId)
       throw new ForbiddenException('Only the job owner can update this job');
-
     Object.assign(job, dto);
     return this.jobRepository.save(job);
   }
@@ -113,7 +94,6 @@
     const job = await this.findJobById(id);
     if (job.recruiterId !== userId)
       throw new ForbiddenException('Only the job owner can delete this job');
-
     await this.jobRepository.softDelete(id);
     return { message: 'Job deleted successfully' };
   }
@@ -122,10 +102,8 @@
     const job = await this.findJobById(id, true);
     if (!job.deletedAt)
       throw new BadRequestException('Job is not deleted');
-
     if (job.recruiterId !== userId)
       throw new ForbiddenException('Only the job owner can restore this job');
-
     await this.jobRepository.restore(id);
     return { message: 'Job restored successfully' };
   }
@@ -133,11 +111,9 @@
   async createApplication(dto: CreateApplicationDto): Promise<Application> {
     const jobId = typeof dto.jobId === 'string' ? parseInt(dto.jobId, 10) : dto.jobId;
     const job = await this.jobRepository.findOne({ where: { id: jobId } });
-
     if (!job) throw new NotFoundException(`Job with ID ${dto.jobId} not found`);
     if (!job.isAcceptingApplications)
       throw new ForbiddenException('This job is not accepting applications.');
-
     const app = this.applicationRepository.create(dto);
     return this.applicationRepository.save(app);
   }
@@ -152,7 +128,7 @@
   }
 
   async findApplicationById(id: number): Promise<Application> {
-    const app = await this.applicationRepository.findOne({ where: { id: id.toString() } });
+    const app = await this.applicationRepository.findOne({ where: { id } });
     if (!app) throw new NotFoundException(`Application with ID ${id} not found`);
     return app;
   }
@@ -172,7 +148,6 @@
     const job = await this.findJobById(id);
     if (job.recruiterId !== userId)
       throw new ForbiddenException('Only the job owner can update the job status');
-
     job.status = dto.status;
     return this.jobRepository.save(job);
   }
@@ -185,7 +160,6 @@
     const job = await this.findJobById(jobId);
     if (job.recruiterId !== userId)
       throw new ForbiddenException('Only the job owner can update this setting');
-
     job.isAcceptingApplications = isAccepting;
     return this.jobRepository.save(job);
   }
@@ -195,17 +169,14 @@
     userId: string,
   ): Promise<{ saved: boolean }> {
     await this.findJobById(jobId);
-
     const existing = await this.savedJobRepository.findOne({
       where: { job: { id: jobId }, user: { id: userId } },
       relations: ['job', 'user'],
     });
-
     if (existing) {
       await this.savedJobRepository.remove(existing);
       return { saved: false };
     }
-
     const saved = this.savedJobRepository.create({
       job: { id: jobId },
       user: { id: userId },
@@ -220,7 +191,6 @@
       relations: ['job'],
       order: { savedAt: 'DESC' },
     });
-
     return saved.map((s) => s.job);
   }
 
@@ -239,9 +209,7 @@
       .addSelect('COUNT(*)', 'count')
       .groupBy('1')
       .orderBy('1', 'DESC');
-
     if (!includeDeleted) query.andWhere('job.deletedAt IS NULL');
-
     const raw = await query.getRawMany();
     return raw.map((r) => ({ week: r.week, count: parseInt(r.count, 10) }));
   }
@@ -254,7 +222,6 @@
       .groupBy('1')
       .orderBy('1', 'DESC')
       .getRawMany();
-
     return raw.map((r) => ({ week: r.week, count: parseInt(r.count, 10) }));
   }
 
@@ -265,19 +232,16 @@
   ): Promise<PaginatedJobResponseDto> {
     const skip = (page - 1) * limit;
     const validSortFields: (keyof Job)[] = ['createdAt', 'title', 'budget', 'deadline', 'status'];
-
     const query = this.jobRepository.createQueryBuilder('job');
     if (validSortFields.includes(sortBy as keyof Job)) {
       query.orderBy(`job.${sortBy}`, 'DESC');
     } else {
       query.orderBy('job.createdAt', 'DESC');
     }
-
     const [jobs, total] = await query.skip(skip).take(limit).getManyAndCount();
     const converted = JobAdapter?.toJobPostingEntities
       ? JobAdapter.toJobPostingEntities(jobs)
       : jobs;
-
     return new PaginatedJobResponseDto(converted, total, page, limit);
   }
 
@@ -288,7 +252,6 @@
       : job;
     return new JobResponseDto(converted);
   }
-<<<<<<< HEAD
 
   /**
    * Advanced job search with full-text, filtering, sorting, and pagination
@@ -310,81 +273,54 @@
       limit = 10,
     } = dto;
     const skip = (page - 1) * limit;
-
     const query = this.jobRepository.createQueryBuilder('job');
-
-    // Only active jobs by default
     if (!status) {
       query.andWhere('job.status = :active', { active: 'active' });
     } else {
       query.andWhere('job.status = :status', { status });
     }
-
-    // Full-text search (title, description, skills)
     if (q) {
       query.andWhere(
         new Brackets((qb) => {
           qb.where('job.title ILIKE :q', { q: `%${q}%` })
-            .orWhere('job.description ILIKE :q', { q: `%${q}%` })
-            .orWhere(`:q = ANY(job.skills)`, { q });
+            .orWhere('job.description ILIKE :q', { q: `%${q}%` });
         })
       );
     }
-
-    // Budget filtering
     if (minBudget !== undefined) {
-      query.andWhere('(job.salaryMin IS NULL OR job.salaryMin >= :minBudget)', { minBudget });
+      query.andWhere('(job.budget IS NULL OR job.budget >= :minBudget)', { minBudget });
     }
     if (maxBudget !== undefined) {
-      query.andWhere('(job.salaryMax IS NULL OR job.salaryMax <= :maxBudget)', { maxBudget });
-    }
-
-    // Deadline filtering
+      query.andWhere('(job.budget IS NULL OR job.budget <= :maxBudget)', { maxBudget });
+    }
     if (deadlineFrom) {
-      query.andWhere('(job.applicationDeadline IS NULL OR job.applicationDeadline >= :deadlineFrom)', { deadlineFrom });
+      query.andWhere('(job.deadline IS NULL OR job.deadline >= :deadlineFrom)', { deadlineFrom });
     }
     if (deadlineTo) {
-      query.andWhere('(job.applicationDeadline IS NULL OR job.applicationDeadline <= :deadlineTo)', { deadlineTo });
-    }
-
-    // Location filtering (partial match)
+      query.andWhere('(job.deadline IS NULL OR job.deadline <= :deadlineTo)', { deadlineTo });
+    }
     if (location) {
       query.andWhere('job.location ILIKE :location', { location: `%${location}%` });
     }
-
-    // Job type, experience, skills
     if (jobType) {
       query.andWhere('job.jobType = :jobType', { jobType });
     }
     if (experienceLevel) {
       query.andWhere('job.experienceLevel = :experienceLevel', { experienceLevel });
     }
-    if (skills && skills.length > 0) {
-      for (const skill of skills) {
-        query.andWhere(`:skill = ANY(job.skills)`, { skill });
-      }
-    }
-
-    // Sorting
+    // Skills filter omitted unless present in entity
     if (sortBy === JobSortBy.BUDGET) {
-      query.orderBy('job.salaryMax', 'DESC');
+      query.orderBy('job.budget', 'DESC');
     } else if (sortBy === JobSortBy.RELEVANCE && q) {
-      // For now, fallback to title match; for real relevance, use Postgres full-text search
-      query.orderBy('job.title', 'DESC');
+      query.addSelect(
+        `ts_rank(to_tsvector('english', job.title || ' ' || job.description), plainto_tsquery('english', :q))`,
+        'relevance'
+      ).orderBy('relevance', 'DESC');
     } else {
       query.orderBy('job.createdAt', 'DESC');
     }
-
-    // Pagination
     query.skip(skip).take(limit);
-
-    // Select only needed fields (optional for optimization)
-    // query.select(['job.id', 'job.title', ...]);
-
     const [jobs, total] = await query.getManyAndCount();
     return new PaginatedJobResponseDto(jobs, total, page, limit);
   }
-}
-=======
-}
->>>>>>> a97cb8f2
+}